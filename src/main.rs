mod cpu;
mod gpu;
mod memory;
mod process;

use clap::Parser;

use itertools::Itertools;
use std::collections::HashMap;
use std::fs::File;
use std::io::{stdout, Write};
use std::process::{exit, Child};
use std::process::{Command, Stdio};
use std::thread::sleep;
use std::time::{Duration, Instant, SystemTime, UNIX_EPOCH};
use std::sync::atomic::{AtomicBool, Ordering};
use std::sync::Arc;
use sysinfo::{CpuExt, ProcessExt, RefreshKind, System, SystemExt};

use cpu::{get_cpu_counter, get_cpu_usage};
use gpu::get_gpu_counter;
use memory::get_memory_usage;

#[derive(Parser, Debug)]
#[command(author, version, about, long_about = None)]
struct Args {
    // Where to save the output of power measurements
    #[arg(short, long)]
    output: Option<String>,

    #[arg(short, long, default_value = ",")]
    separator: String,

    // Where to save the output of the command
    #[arg(short, long, required = false)]
    command_output: Option<String>,

    /// Duration of the interval between two measurements in micoseconds
    #[arg(short, long, default_value_t = 200)]
    interval: u32,

    /// Define the maximum duration of the execution of the command in seconds, set to 0 to disable
    #[arg(short, long, default_value_t = 0)]
    max_execution: u32,

    // enable to measure the GPU power consumption
    #[arg(short, long, default_value_t = false)]
    gpu: bool,

    // print the summary of the energy consumption
    #[arg(long, default_value_t = false)]
    summary: bool,

    // the command to execute
    #[clap(trailing_var_arg = true)]
    command: Vec<String>,
}

fn main() {
    // EXAMPLE https://gist.github.com/carstein/6f4a4fdf04ec002d5494a11d2cf525c7
    let args = Args::parse();
    let interval = Duration::from_millis(args.interval.into());
    let sep = args.separator.as_str();
    let collect_gpu = args.gpu;
    // Create an atomic flag to indicate when to stop the execution loop
    let running = Arc::new(AtomicBool::new(true));
    let r = running.clone();

    if args.command.is_empty() {
        eprintln!("Usage: {} <command>", "EnergiBridge");
        exit(1);
    }

    if interval < System::MINIMUM_CPU_UPDATE_INTERVAL {
        eprintln!(
            "[WARNING] Interval must be at least {}ms to accurately measure CPU usage.",
            System::MINIMUM_CPU_UPDATE_INTERVAL.as_millis()
        );
    }
    
    // Set up the Ctrl+C handler
    ctrlc::set_handler(move || {
        println!("\nReceived Ctrl+C, stopping...");
        r.store(false, Ordering::SeqCst);
    }).expect("Error setting Ctrl-C handler");

    #[cfg(not(target_os = "macos"))]
    cpu::msr::start_rapl();

    let mut sys = System::new_all();
    sys.refresh_all();
    std::thread::sleep(System::MINIMUM_CPU_UPDATE_INTERVAL);
    let mut results: HashMap<String, f64> = HashMap::new();
    collect(&mut sys, collect_gpu, 0, &mut results);

    let mut output = match args.output {
        Some(ref path) => {
            Box::new(File::create(path).expect("Failed to open output file")) as Box<dyn Write>
        }
        None => Box::new(stdout()) as Box<dyn Write>,
    };

    let cmd = execute_command(args.command, args.command_output);

    match cmd {
        Ok(mut child) => {
            let start_time = Instant::now();

            collect(&mut sys, collect_gpu, child.id(), &mut results);
            print_header(&results, sep, &mut output);
            let mut previous_time = SystemTime::now();
            let mut energy_array: f64 = 0 as f64;
            let mut previous_results = results.clone();
            let exit_code = loop {
                if args.max_execution > 0
                    && start_time.elapsed().as_secs() >= args.max_execution as u64
                {
                    // kill the process if it is still running
                    child.kill().expect("Failed to kill child");
                    break 0;
                }
                let time_before = SystemTime::now();
                print_results(previous_time, &mut results, sep, &mut output);

                if args.summary {
                    if results.contains_key("CPU_POWER (Watts)") {
                        let energy = results["CPU_POWER (Watts)"];
                        energy_array += energy
                            * (previous_time.elapsed().unwrap().as_millis() as f64 / 1000 as f64);
                    } else if results.contains_key("SYSTEM_POWER (Watts)") {
                        let energy = results["SYSTEM_POWER (Watts)"];
                        energy_array += energy
                            * (previous_time.elapsed().unwrap().as_millis() as f64 / 1000 as f64);
                    } else if results.contains_key("CPU_ENERGY (J)") {
                        let energy = results["CPU_ENERGY (J)"];
                        let old_energy = previous_results["CPU_ENERGY (J)"];
                        energy_array += energy - old_energy;
<<<<<<< HEAD
                    } else if results.contains_key("PACKAGE_ENERGY (J)") {
                        let energy = results["PACKAGE_ENERGY (J)"];
                        let old_energy = previous_results["PACKAGE_ENERGY (J)"];
                        energy_array += energy - old_energy;
=======
>>>>>>> 0694d380
                    }
                }
                previous_time = SystemTime::now();
                previous_results = results.clone();
                collect(&mut sys, collect_gpu, child.id(), &mut results);

                if running.load(Ordering::SeqCst) {
                    // EnergiBridge received ctrlc
                    child.kill().expect("Failed to kill child");
                    break 1;
                }
                match child.try_wait() {
                    Ok(Some(status)) => {
                        // print_results(previous_time, &mut results, sep, &mut output);
                        break status.code().unwrap();
                    }
                    Ok(None) => {
                        sleep(interval - time_before.elapsed().unwrap());
                    }
                    Err(e) => println!("Error waiting: {}", e),
                }
            };

            print_results(previous_time, &mut results, sep, &mut output);
            if energy_array > 0.0 && args.summary {
                println!(
                    "Energy consumption in joules: {} for {} sec of execution.",
                    energy_array,
                    start_time.elapsed().as_secs_f32()
                );
            }

            exit(exit_code);
        }
        Err(err) => {
            eprintln!("Failed to execute command: {}", err);
            exit(1);
        }
    }
}

fn execute_command(command: Vec<String>, output: Option<String>) -> std::io::Result<Child> {
    if command.is_empty() {
        exit(1);
    }
    let mut cmd = Command::new(&command[0]);
    for arg in command.iter().skip(1) {
        cmd.arg(arg);
    }
    if output.is_some() {
        cmd.stdout(Stdio::from(File::create(output.unwrap()).unwrap()));
    }

    return cmd.spawn();
}

fn collect(sys: &mut System, collect_gpu: bool, pid: u32, results: &mut HashMap<String, f64>) {
    get_memory_usage(sys, results);
    get_cpu_usage(sys, results);
    get_cpu_counter(sys, results);
    if collect_gpu {
        get_gpu_counter(results);
    }
    // get_process_usage(sys, pid, results);
}

fn print_results(
    time: SystemTime,
    results: &mut HashMap<String, f64>,
    sep: &str,
    output: &mut dyn Write,
) {
    output
        .write_all(
            format!(
                "{}{}{}",
                time.elapsed().unwrap().as_millis(),
                sep,
                time.duration_since(UNIX_EPOCH).unwrap().as_millis()
            )
            .as_bytes(),
        )
        .expect("Failed to write results");
    for key in results.keys().sorted() {
        output
            .write_all(format!("{}{}", sep, results[key]).as_bytes())
            .expect("Failed to write results");
    }
    output.write_all(b"\n").expect("Failed to write results");
}

fn print_header(results: &HashMap<String, f64>, sep: &str, output: &mut dyn Write) {
    output
        .write_all(format!("Delta{}Time", sep).as_bytes())
        .expect("Failed to write header");
    for key in results.keys().sorted() {
        output
            .write_all(format!("{}{}", sep, key).as_bytes())
            .expect("Failed to write header");
    }
    output.write_all(b"\n").expect("Failed to write header");
}<|MERGE_RESOLUTION|>--- conflicted
+++ resolved
@@ -135,13 +135,10 @@
                         let energy = results["CPU_ENERGY (J)"];
                         let old_energy = previous_results["CPU_ENERGY (J)"];
                         energy_array += energy - old_energy;
-<<<<<<< HEAD
                     } else if results.contains_key("PACKAGE_ENERGY (J)") {
                         let energy = results["PACKAGE_ENERGY (J)"];
                         let old_energy = previous_results["PACKAGE_ENERGY (J)"];
                         energy_array += energy - old_energy;
-=======
->>>>>>> 0694d380
                     }
                 }
                 previous_time = SystemTime::now();
