mod cpu;
mod gpu;
mod memory;
mod process;

use clap::Parser;

use itertools::Itertools;
use std::collections::HashMap;
use std::fs::File;
use std::io::{stdout, Write};
use std::process::{exit, Child};
use std::process::{Command, Stdio};
use std::thread::sleep;
use std::time::{Duration, Instant, SystemTime, UNIX_EPOCH};
use sysinfo::{CpuExt, ProcessExt, RefreshKind, System, SystemExt};

use cpu::{get_cpu_cunter, get_cpu_usage};
use gpu::get_gpu_cunter;
use memory::get_memory_usage;

#[derive(Parser, Debug)]
#[command(author, version, about, long_about = None)]
struct Args {
    // Where to save the output of power measurements
    #[arg(short, long)]
    output: Option<String>,

    #[arg(short, long, default_value = ",")]
    separator: String,

    // Where to save the output of the command
    #[arg(short, long, required = false)]
    command_output: Option<String>,

    /// Duration of the interval between two measurements in micoseconds
    #[arg(short, long, default_value_t = 200)]
    interval: u32,

    /// Define the maximum duration of the execution of the command in seconds, set to 0 to disable
    #[arg(short, long, default_value_t = 0)]
    max_execution: u32,

    // enable to measure the GPU power consumption
    #[arg(short, long, default_value_t = false)]
    gpu: bool,

    // print the summary of the energy consumption
    #[arg(long, default_value_t = false)]
    summary: bool,

    // the command to execute
    #[clap(trailing_var_arg = true)]
    command: Vec<String>,
}

fn main() {
    // EXAMPLE https://gist.github.com/carstein/6f4a4fdf04ec002d5494a11d2cf525c7
    let args = Args::parse();
    let interval = Duration::from_millis(args.interval.into());
    let sep = args.separator.as_str();
    let collect_gpu = args.gpu;

    if args.command.is_empty() {
        eprintln!("Usage: {} <command>", "EnergiBridge");
        exit(1);
    }

    if interval < System::MINIMUM_CPU_UPDATE_INTERVAL {
        eprintln!(
            "[WARNING] Interval must be at least {}ms to accurating measure CPU usage.",
            System::MINIMUM_CPU_UPDATE_INTERVAL.as_millis()
        );
    }

    #[cfg(not(target_os = "macos"))]
    cpu::msr::start_rapl();

    let mut sys = System::new_all();
    sys.refresh_all();
    std::thread::sleep(System::MINIMUM_CPU_UPDATE_INTERVAL);
    let mut results: HashMap<String, f64> = HashMap::new();
    collect(&mut sys, collect_gpu, 0, &mut results);

    let mut output = match args.output {
        Some(ref path) => {
            Box::new(File::create(path).expect("Failed to open output file")) as Box<dyn Write>
        }
        None => Box::new(stdout()) as Box<dyn Write>,
    };

    let cmd = execute_command(args.command, args.command_output);

    match cmd {
        Ok(mut child) => {
            let start_time = Instant::now();

            collect(&mut sys, collect_gpu, child.id(), &mut results);
            print_header(&results, sep, &mut output);
            let mut previous_time = SystemTime::now();
            let mut energy_array: f64 = 0 as f64;
            let mut previous_results = results.clone();
            let exit_code = loop {
                if args.max_execution > 0
                    && start_time.elapsed().as_secs() >= args.max_execution as u64
                {
                    // kill the process if it is still running
                    child.kill().expect("Failed to kill child");
                    break 0;
                }
                let time_before = SystemTime::now();
                print_results(previous_time, &mut results, sep, &mut output);

                if args.summary {
                    if results.contains_key("CPU_POWER (Watts)") {
                        let energy = results["CPU_POWER (Watts)"];
                        energy_array += energy
                            * (previous_time.elapsed().unwrap().as_millis() as f64 / 1000 as f64);
                    } else if results.contains_key("SYSTEM_POWER (Watts)") {
                        let energy = results["SYSTEM_POWER (Watts)"];
                        energy_array += energy
                            * (previous_time.elapsed().unwrap().as_millis() as f64 / 1000 as f64);
                    } else if results.contains_key("CPU_ENERGY (J)") {
                        let energy = results["CPU_ENERGY (J)"];
                        let old_energy = previous_results["CPU_ENERGY (J)"];
<<<<<<< HEAD
                        energy_array += energy - old_energy;
=======
                        energy_array += old_energy - energy;
                    } else if results.contains_key("PACKAGE_ENERGY (J)") {
                        let energy = results["PACKAGE_ENERGY (J)"];
                        let old_energy = previous_results["PACKAGE_ENERGY (J)"];
                        energy_array += old_energy - energy;
>>>>>>> e4f3293b
                    }
                }
                previous_time = SystemTime::now();
                previous_results = results.clone();
                collect(&mut sys, collect_gpu, child.id(), &mut results);

                match child.try_wait() {
                    Ok(Some(status)) => {
                        // print_results(previous_time, &mut results, sep, &mut output);
                        break status.code().unwrap();
                    }
                    Ok(None) => {
                        sleep(interval - time_before.elapsed().unwrap());
                    }
                    Err(e) => println!("Error waiting: {}", e),
                }
            };

            print_results(previous_time, &mut results, sep, &mut output);
            if energy_array > 0.0 && args.summary {
                println!(
                    "Energy consumption in joules: {} for {} sec of execution.",
                    energy_array,
                    start_time.elapsed().as_secs_f32()
                );
            }

            exit(exit_code);
        }
        Err(err) => {
            eprintln!("Failed to execute command: {}", err);
            exit(1);
        }
    }
}

fn execute_command(command: Vec<String>, output: Option<String>) -> std::io::Result<Child> {
    if command.is_empty() {
        exit(1);
    }
    let mut cmd = Command::new(&command[0]);
    for arg in command.iter().skip(1) {
        cmd.arg(arg);
    }
    if output.is_some() {
        cmd.stdout(Stdio::from(File::create(output.unwrap()).unwrap()));
    }

    return cmd.spawn();
}

fn collect(sys: &mut System, collect_gpu: bool, pid: u32, results: &mut HashMap<String, f64>) {
    get_memory_usage(sys, results);
    get_cpu_usage(sys, results);
    get_cpu_cunter(sys, results);
    if collect_gpu {
        get_gpu_cunter(results);
    }
    // get_process_usage(sys, pid, results);
}

fn print_results(
    time: SystemTime,
    results: &mut HashMap<String, f64>,
    sep: &str,
    output: &mut dyn Write,
) {
    output
        .write_all(
            format!(
                "{}{}{}",
                time.elapsed().unwrap().as_millis(),
                sep,
                time.duration_since(UNIX_EPOCH).unwrap().as_millis()
            )
            .as_bytes(),
        )
        .expect("Failed to write results");
    for key in results.keys().sorted() {
        output
            .write_all(format!("{}{}", sep, results[key]).as_bytes())
            .expect("Failed to write results");
    }
    output.write_all(b"\n").expect("Failed to write results");
}

fn print_header(results: &HashMap<String, f64>, sep: &str, output: &mut dyn Write) {
    output
        .write_all(format!("Delta{}Time", sep).as_bytes())
        .expect("Failed to write header");
    for key in results.keys().sorted() {
        output
            .write_all(format!("{}{}", sep, key).as_bytes())
            .expect("Failed to write header");
    }
    output.write_all(b"\n").expect("Failed to write header");
}<|MERGE_RESOLUTION|>--- conflicted
+++ resolved
@@ -123,15 +123,11 @@
                     } else if results.contains_key("CPU_ENERGY (J)") {
                         let energy = results["CPU_ENERGY (J)"];
                         let old_energy = previous_results["CPU_ENERGY (J)"];
-<<<<<<< HEAD
                         energy_array += energy - old_energy;
-=======
-                        energy_array += old_energy - energy;
                     } else if results.contains_key("PACKAGE_ENERGY (J)") {
                         let energy = results["PACKAGE_ENERGY (J)"];
                         let old_energy = previous_results["PACKAGE_ENERGY (J)"];
-                        energy_array += old_energy - energy;
->>>>>>> e4f3293b
+                        energy_array += energy - old_energy;
                     }
                 }
                 previous_time = SystemTime::now();
